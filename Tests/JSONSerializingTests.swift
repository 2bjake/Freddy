--- conflicted
+++ resolved
@@ -41,11 +41,7 @@
 
 func dataFromFixture(_ filename: String) -> Data {
     let testBundle = Bundle(for: JSONSerializingTests.self)
-<<<<<<< HEAD
-    guard let URL = testBundle.urlForResource(filename, withExtension: nil) else {
-=======
     guard let URL = testBundle.url(forResource: filename, withExtension: nil) else {
->>>>>>> e50fba6a
         preconditionFailure("failed to find file \"\(filename)\" in bundle \(testBundle)")
     }
 

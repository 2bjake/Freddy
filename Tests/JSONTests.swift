//
//  JSONTests.swift
//  Freddy
//
//  Created by David House on 1/14/16.
//  Copyright © 2016 Big Nerd Ranch. All rights reserved.
//

import XCTest
import Freddy

class JSONTests: XCTestCase {

    var sampleData:Data!
    
    override func setUp() {
        super.setUp()
        
        let testBundle = Bundle(for: JSONSubscriptingTests.self)
<<<<<<< HEAD
        guard let data = testBundle.urlForResource("sample", withExtension: "JSON").flatMap(NSData.init(contentsOf:)) else {
=======
        guard let data = testBundle.url(forResource: "sample", withExtension: "JSON").flatMap(NSData.init(contentsOf:)) else {
>>>>>>> e50fba6a
            XCTFail("Could not read sample data from test bundle")
            return
        }
        sampleData = data as Data
    }
    
    func testInitializingFromData() {
        
        do {
            _ = try JSON(data: sampleData)
        } catch {
            XCTFail("Could not parse sample JSON: \(error)")
            return
        }
    }
    
    // TODO: This test currently exposes an error in the Parser
    func DoNotRuntestInitializingFromEmptyData() {
        
        do {
            _ = try JSON(data: Data())
        } catch {
            XCTFail("Could not parse empty data: \(error)")
            return
        }
    }
    
    func testInitializingFromString() {
        
        let jsonString = "{ \"slashers\": [\"Jason\",\"Freddy\"] }"
        
        do {
            _ = try JSON(jsonString: jsonString)
        } catch {
            XCTFail("Could not parse JSON from string: \(error)")
            return
        }
    }
    
    // TODO: This test currently exposes an error in the Parser
    func DoNotRuntestInitializingFromEmptyString() {
        
        do {
            _ = try JSON(jsonString: "")
        } catch {
            XCTFail("Could not parse JSON from string: \(error)")
            return
        }
    }
}<|MERGE_RESOLUTION|>--- conflicted
+++ resolved
@@ -17,11 +17,7 @@
         super.setUp()
         
         let testBundle = Bundle(for: JSONSubscriptingTests.self)
-<<<<<<< HEAD
-        guard let data = testBundle.urlForResource("sample", withExtension: "JSON").flatMap(NSData.init(contentsOf:)) else {
-=======
         guard let data = testBundle.url(forResource: "sample", withExtension: "JSON").flatMap(NSData.init(contentsOf:)) else {
->>>>>>> e50fba6a
             XCTFail("Could not read sample data from test bundle")
             return
         }

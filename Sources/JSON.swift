//
//  JSON.swift
//  Freddy
//
//  Created by Matthew D. Mathias on 3/17/15.
//  Copyright © 2015 Big Nerd Ranch. Licensed under MIT.
//

/// An enum to describe the structure of JSON.
public enum JSON {
    /// A case for denoting an array with an associated value of `[JSON]`
    case Array([JSON])
    /// A case for denoting a dictionary with an associated value of `[Swift.String: JSON]`
    case Dictionary([Swift.String: JSON])
    /// A case for denoting a double with an associated value of `Swift.Double`.
    case Double(Swift.Double)
    /// A case for denoting an integer with an associated value of `Swift.Int`.
    case Int(Swift.Int)
    /// A case for denoting a string with an associated value of `Swift.String`.
    case String(Swift.String)
    /// A case for denoting a boolean with an associated value of `Swift.Bool`.
    case Bool(Swift.Bool)
    /// A case for denoting null.
    case null
}

// MARK: - Errors

extension JSON {

    /// An enum to encapsulate errors that may arise in working with `JSON`.
<<<<<<< HEAD
    public enum Error: ErrorProtocol {
=======
    public enum Error: Swift.Error {
>>>>>>> e50fba6a
        /// The `index` is out of bounds for a JSON array
        case indexOutOfBounds(index: Swift.Int)
        
        /// The `key` was not found in the JSON dictionary
        case keyNotFound(key: Swift.String)
        
        /// The JSON is not subscriptable with `type`
        case unexpectedSubscript(type: JSONPathType.Type)
        
        /// Unexpected JSON `value` was found that is not convertible `to` type 
        case valueNotConvertible(value: JSON, to: Any.Type)
    }

}

// MARK: - Test Equality

/// Return `true` if `lhs` is equal to `rhs`.
public func ==(lhs: JSON, rhs: JSON) -> Bool {
    switch (lhs, rhs) {
    case (.Array(let arrL), .Array(let arrR)):
        return arrL == arrR
    case (.Dictionary(let dictL), .Dictionary(let dictR)):
        return dictL == dictR
    case (.String(let strL), .String(let strR)):
        return strL == strR
    case (.Double(let dubL), .Double(let dubR)):
        return dubL == dubR
    case (.Double(let dubL), .Int(let intR)):
        return dubL == Double(intR)
    case (.Int(let intL), .Int(let intR)):
        return intL == intR
    case (.Int(let intL), .Double(let dubR)):
        return Double(intL) == dubR
    case (.Bool(let bL), .Bool(let bR)):
        return bL == bR
    case (.null, .null):
        return true
    default:
        return false
    }
}

extension JSON: Equatable {}

// MARK: - Printing

extension JSON: CustomStringConvertible {

    /// A textual representation of `self`.
    public var description: Swift.String {
        switch self {
        case .Array(let arr):       return Swift.String(arr)
        case .Dictionary(let dict): return Swift.String(dict)
        case .String(let string):   return string
        case .Double(let double):   return Swift.String(double)
        case .Int(let int):         return Swift.String(int)
        case .Bool(let bool):       return Swift.String(bool)
        case .null:                 return "null"
        }
    }

}<|MERGE_RESOLUTION|>--- conflicted
+++ resolved
@@ -29,11 +29,7 @@
 extension JSON {
 
     /// An enum to encapsulate errors that may arise in working with `JSON`.
-<<<<<<< HEAD
-    public enum Error: ErrorProtocol {
-=======
     public enum Error: Swift.Error {
->>>>>>> e50fba6a
         /// The `index` is out of bounds for a JSON array
         case indexOutOfBounds(index: Swift.Int)
         
